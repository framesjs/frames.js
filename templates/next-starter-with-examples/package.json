{
  "name": "template-next-starter-with-examples",
  "version": "0.0.3",
  "private": true,
  "type": "module",
  "scripts": {
    "dev": "node ./scripts/dev-script.js",
    "dev:monorepo": "next dev",
    "build": "next build",
    "start": "next start",
    "lint": "next lint"
  },
  "dependencies": {
    "@vercel/kv": "^1.0.1",
    "@xmtp/frames-validator": "^0.5.0",
    "clsx": "^2.1.0",
<<<<<<< HEAD
    "frames.js": "^0.12.1",
=======
    "frames.js": "^0.12.2",
>>>>>>> fca54262
    "next": "^14.1.0",
    "react": "^18.2.0",
    "react-dom": "^18.2.0",
    "tailwindcss-animate": "^1.0.7"
  },
  "engines": {
    "node": ">=18.17.0"
  },
  "devDependencies": {
    "@frames.js/debugger": "^0.1.17",
    "@types/node": "^18.17.0",
    "@types/react": "^18.2.0",
    "@types/react-dom": "^18.2.0",
    "autoprefixer": "^10.0.1",
    "concurrently": "^8.2.2",
    "dotenv": "^16.4.5",
    "eslint": "^8.56.0",
    "eslint-config-next": "^14.1.0",
    "postcss": "^8",
    "tailwindcss": "^3.3.0",
    "typescript": "^5.3.3"
  }
}<|MERGE_RESOLUTION|>--- conflicted
+++ resolved
@@ -14,11 +14,7 @@
     "@vercel/kv": "^1.0.1",
     "@xmtp/frames-validator": "^0.5.0",
     "clsx": "^2.1.0",
-<<<<<<< HEAD
-    "frames.js": "^0.12.1",
-=======
     "frames.js": "^0.12.2",
->>>>>>> fca54262
     "next": "^14.1.0",
     "react": "^18.2.0",
     "react-dom": "^18.2.0",
