--- conflicted
+++ resolved
@@ -11,10 +11,7 @@
   FrameStackPending,
   FrameRequest,
   UseFrameReturn,
-<<<<<<< HEAD
-=======
   onTransactionArgs,
->>>>>>> 3911e316
 } from "./types";
 import type { Frame, FrameButton, TransactionTargetResponse } from "../types";
 import { getFrame } from "../getFrame";
@@ -195,7 +192,6 @@
           | ReturnType<typeof getFrame>
           | { location: string };
         const tend = new Date();
-<<<<<<< HEAD
 
         if ("location" in dataRes) {
           const location = dataRes.location;
@@ -224,36 +220,6 @@
           speed: +((tend.getTime() - tstart.getTime()) / 1000).toFixed(2),
         };
 
-=======
-
-        if ("location" in dataRes) {
-          const location = dataRes.location;
-
-          if (
-            window.confirm("You are about to be redirected to " + location!)
-          ) {
-            window.open(location!, "_blank")?.focus();
-          }
-        } else {
-          stackItem = {
-            ...frameStackBase,
-            responseStatus: response.status,
-            speed: +((tend.getTime() - tstart.getTime()) / 1000).toFixed(2),
-            frame: dataRes.frame,
-            frameValidationErrors: dataRes.errors,
-            isValid: Object.keys(dataRes.errors ?? {}).length === 0,
-          };
-        }
-      } catch (err) {
-        const tend = new Date();
-        stackItem = {
-          ...frameStackBase,
-          responseStatus: response?.status ?? 500,
-          requestError: err,
-          speed: +((tend.getTime() - tstart.getTime()) / 1000).toFixed(2),
-        };
-
->>>>>>> 3911e316
         console.error(err);
       }
 
@@ -415,8 +381,6 @@
         body,
       },
     });
-<<<<<<< HEAD
-=======
   };
 
   const onTransactionRequest = async ({
@@ -477,7 +441,6 @@
         `frames.js: Could not fetch transaction data from "${searchParams.get("postUrl")}"`
       );
     }
->>>>>>> 3911e316
   };
 
   return {
