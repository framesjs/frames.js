/* eslint-disable react/jsx-key */
import { createFrames, Button } from "frames.js/next";

const totalPages = 5;

const frames = createFrames({
  basePath: "/examples/new-api/frames",
});

<<<<<<< HEAD
const handleRequest = frames(
  async ({ message, state, searchParams = { pageIndex: "0" } }) => {
    const pageIndex = Number(searchParams.pageIndex || 0);

    const imageUrl = `https://picsum.photos/seed/frames.js-${pageIndex}/300/200`;

    return {
      image: (
        <div tw="flex flex-col">
          <img width={300} height={200} src={imageUrl} alt="Image" />
          <div tw="flex">
            This is slide {pageIndex + 1} / {totalPages}
          </div>
        </div>
      ),
      buttons: [
        <Button
          action="post"
          target={{
            query: { pageIndex: (pageIndex - 1) % totalPages },
          }}
        >
          ←
        </Button>,
        <Button
          action="post"
          target={{
            query: { pageIndex: (pageIndex + 1) % totalPages },
          }}
        >
          →
        </Button>,
      ],
      textInput: "Type something!",
    };
  }
);
=======
const handleRequest = frames(async (ctx) => {
  const imageUrl = `https://picsum.photos/seed/frames.js-${state.pageIndex}/300/200`;

  return {
    image: (
      <div tw="flex flex-col">
        <img width={300} height={200} src={imageUrl} alt="Image" />
        <div tw="flex">
          This is slide {ctx.state.pageIndex + 1} / {totalPages}
        </div>
      </div>
    ),
    buttons: [
      <Button
        action="post"
        state={{ pageIndex: (ctx.state.pageIndex - 1) % totalPages }}
      >
        ←
      </Button>,
      <Button
        action="post"
        state={{ pageIndex: (ctx.state.pageIndex + 1) % totalPages }}
      >
        →
      </Button>,
    ],
    textInput: "Type something!",
  };
});
>>>>>>> b5186870

export const GET = handleRequest;
export const POST = handleRequest;<|MERGE_RESOLUTION|>--- conflicted
+++ resolved
@@ -7,67 +7,34 @@
   basePath: "/examples/new-api/frames",
 });
 
-<<<<<<< HEAD
-const handleRequest = frames(
-  async ({ message, state, searchParams = { pageIndex: "0" } }) => {
-    const pageIndex = Number(searchParams.pageIndex || 0);
+const handleRequest = frames(async (ctx) => {
+  const pageIndex = Number(ctx.searchParams.pageIndex || 0);
 
-    const imageUrl = `https://picsum.photos/seed/frames.js-${pageIndex}/300/200`;
-
-    return {
-      image: (
-        <div tw="flex flex-col">
-          <img width={300} height={200} src={imageUrl} alt="Image" />
-          <div tw="flex">
-            This is slide {pageIndex + 1} / {totalPages}
-          </div>
-        </div>
-      ),
-      buttons: [
-        <Button
-          action="post"
-          target={{
-            query: { pageIndex: (pageIndex - 1) % totalPages },
-          }}
-        >
-          ←
-        </Button>,
-        <Button
-          action="post"
-          target={{
-            query: { pageIndex: (pageIndex + 1) % totalPages },
-          }}
-        >
-          →
-        </Button>,
-      ],
-      textInput: "Type something!",
-    };
-  }
-);
-=======
-const handleRequest = frames(async (ctx) => {
-  const imageUrl = `https://picsum.photos/seed/frames.js-${state.pageIndex}/300/200`;
+  const imageUrl = `https://picsum.photos/seed/frames.js-${pageIndex}/300/200`;
 
   return {
     image: (
       <div tw="flex flex-col">
         <img width={300} height={200} src={imageUrl} alt="Image" />
         <div tw="flex">
-          This is slide {ctx.state.pageIndex + 1} / {totalPages}
+          This is slide {pageIndex + 1} / {totalPages}
         </div>
       </div>
     ),
     buttons: [
       <Button
         action="post"
-        state={{ pageIndex: (ctx.state.pageIndex - 1) % totalPages }}
+        target={{
+          query: { pageIndex: (pageIndex - 1) % totalPages },
+        }}
       >
         ←
       </Button>,
       <Button
         action="post"
-        state={{ pageIndex: (ctx.state.pageIndex + 1) % totalPages }}
+        target={{
+          query: { pageIndex: (pageIndex + 1) % totalPages },
+        }}
       >
         →
       </Button>,
@@ -75,7 +42,6 @@
     textInput: "Type something!",
   };
 });
->>>>>>> b5186870
 
 export const GET = handleRequest;
 export const POST = handleRequest;