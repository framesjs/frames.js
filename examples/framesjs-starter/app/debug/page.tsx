"use client";

import { Frame, FrameActionPayload, getFrame } from "frames.js";
import { useEffect, useState } from "react";
import useSWR from "swr";
import { LoginWindow } from "./components/create-signer";
import { FrameRender } from "./components/frame-render";
import { useFarcasterIdentity } from "./hooks/use-farcaster-identity";
import { createFrameActionMessageWithSignerKey } from "./lib/farcaster";
import { FrameDebugger } from "./components/frame-debugger";

const fetcher = (url: string) => fetch(url).then((res) => res.json());

export default function Page({
  searchParams,
}: {
  searchParams: Record<string, string>;
}): JSX.Element {
  const {
    farcasterUser,
    loading,
    startFarcasterSignerProcess,
    logout,
    impersonateUser,
  } = useFarcasterIdentity();
  const url = searchParams.url;
  const [urlInput, setUrlInput] = useState(
    process.env.NEXT_PUBLIC_HOST || "http://localhost:3000"
  );

  const [currentFrame, setCurrentFrame] = useState<
    ReturnType<typeof getFrame> | undefined
  >(undefined);

  // Load initial frame
  const { data, error, isLoading } = useSWR<ReturnType<typeof getFrame>>(
    url ? `/debug/og?url=${url}` : null,
    fetcher
  );

  // todo this is kinda nasty
  useEffect(() => {
    setCurrentFrame(data);
  }, [data]);

  const submitOption = async ({
    buttonIndex,
    inputText,
  }: {
    buttonIndex: number;
<<<<<<< HEAD
    inputText?: string;
=======
    inputText: string | undefined;
>>>>>>> cc8d8fc7
  }) => {
    if (
      !farcasterUser ||
      !farcasterUser.fid ||
      !currentFrame ||
      !currentFrame?.frame ||
      !url
    ) {
      return;
    }

    const button = currentFrame?.frame.buttons![buttonIndex - 1];

    const castId = {
      fid: 1,
      hash: new Uint8Array(
        Buffer.from("0000000000000000000000000000000000000000", "hex")
      ),
    };

    const { message, trustedBytes } =
      await createFrameActionMessageWithSignerKey(farcasterUser.privateKey, {
        fid: farcasterUser.fid,
        buttonIndex,
        castId,
<<<<<<< HEAD
        url: Buffer.from(url),
        // seems the message in hubs actually requires a value here.
        inputText: Buffer.from(inputText ?? ""),
=======
        url: Buffer.from(frame.postUrl),
        inputText: inputText !== undefined ? Buffer.from(inputText) : undefined,
>>>>>>> cc8d8fc7
      });

    if (!message) {
      throw new Error("hub error");
    }

    const response = await fetch(
      `/debug/frame-action?postType=${button?.action}`,
      {
        method: "POST",
        headers: {
          "Content-Type": "application/json",
        },
        body: JSON.stringify({
          untrustedData: {
            fid: farcasterUser.fid,
            url: url,
            messageHash: `0x${Buffer.from(message.hash).toString("hex")}`,
            timestamp: message.data.timestamp,
            network: 1,
            buttonIndex: Number(message.data.frameActionBody.buttonIndex),
            castId: {
              fid: castId.fid,
              hash: `0x${Buffer.from(castId.hash).toString("hex")}`,
            },
            inputText,
          },
          trustedData: {
            messageBytes: trustedBytes,
          },
        } as FrameActionPayload),
      }
    );

    const dataRes = await response.json();

    if (response.status === 302) {
      const location = dataRes.location;
      if (window.confirm("You are about to be redirected to " + location!)) {
        window.location.href = location!;
      }
      return;
    }

    setCurrentFrame(dataRes);
  };

  if (error) return <div>Failed to load</div>;
  if (isLoading) return <div>Loading...</div>;
  if (url && !currentFrame?.frame) return <div>Something is wrong...</div>;

  return (
    <div className="p-5 flex justify-center flex-col">
      <div className="mx-auto text-center flex flex-col w-full md:w-1/2">
        {!url ? (
          <form
            onSubmit={(e) => {
              e.preventDefault();
              window.location.href = `?url=${urlInput}`;
            }}
          >
            <input
              type="text"
              name="url"
              value={urlInput}
              onChange={(e) => {
                setUrlInput(e.target.value);
              }}
              placeholder="Enter URL"
              className="w-full p-2"
            />
            <button className="bg-blue-500 text-white p-2 rounded-md">
              Submit
            </button>
          </form>
        ) : (
          <>
            <FrameDebugger frameData={currentFrame} url={url}>
              <FrameRender
                frame={currentFrame?.frame!}
                url={url}
                submitOption={submitOption}
                isLoggedIn={!!farcasterUser?.fid}
              />
            </FrameDebugger>
            <LoginWindow
              farcasterUser={farcasterUser}
              loading={loading}
              startFarcasterSignerProcess={startFarcasterSignerProcess}
              impersonateUser={impersonateUser}
              logout={logout}
            ></LoginWindow>
          </>
        )}
      </div>
    </div>
  );
}<|MERGE_RESOLUTION|>--- conflicted
+++ resolved
@@ -48,11 +48,7 @@
     inputText,
   }: {
     buttonIndex: number;
-<<<<<<< HEAD
     inputText?: string;
-=======
-    inputText: string | undefined;
->>>>>>> cc8d8fc7
   }) => {
     if (
       !farcasterUser ||
@@ -78,14 +74,9 @@
         fid: farcasterUser.fid,
         buttonIndex,
         castId,
-<<<<<<< HEAD
         url: Buffer.from(url),
         // seems the message in hubs actually requires a value here.
-        inputText: Buffer.from(inputText ?? ""),
-=======
-        url: Buffer.from(frame.postUrl),
         inputText: inputText !== undefined ? Buffer.from(inputText) : undefined,
->>>>>>> cc8d8fc7
       });
 
     if (!message) {
